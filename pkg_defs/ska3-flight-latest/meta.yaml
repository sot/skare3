--- conflicted
+++ resolved
@@ -1,10 +1,6 @@
 package:
   name: ska3-flight-latest
-<<<<<<< HEAD
-  version: 2022.5
-=======
   version: 2022.6
->>>>>>> c88d36d5
 
 build:
   noarch: generic
